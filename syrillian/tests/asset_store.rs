use nalgebra::{Vector2, Vector3};
use syrillian::assets::{AssetStore, Font, HMaterial, HMesh, HShader, HTexture, Material, Mesh, Shader, Sound, Texture};
use syrillian::core::Vertex3D;

#[test]
fn test_predefined_meshes() {
    let store = AssetStore::new();

    store.meshes.try_get(HMesh::UNIT_SQUARE).unwrap();
    store.meshes.try_get(HMesh::UNIT_CUBE).unwrap();
    store.meshes.try_get(HMesh::DEBUG_ARROW).unwrap();
    store.meshes.try_get(HMesh::SPHERE).unwrap();
}

#[test]
fn test_mesh_store() {
    let store = AssetStore::new();

    let vertices = vec![
        Vertex3D::new(
            Vector3::new(0.0, 0.0, 0.0),
            Vector2::new(0.0, 0.0),
            Vector3::new(0.0, 1.0, 0.0),
            Vector3::new(1.0, 0.0, 0.0),
            &[0u32],
            &[0.0f32],
        ),
        Vertex3D::new(
            Vector3::new(1.0, 0.0, 0.0),
            Vector2::new(1.0, 0.0),
            Vector3::new(0.0, 1.0, 0.0),
            Vector3::new(1.0, 0.0, 0.0),
            &[0u32],
            &[0.0f32],
        ),
        Vertex3D::new(
            Vector3::new(0.0, 0.0, 1.0),
            Vector2::new(0.0, 1.0),
            Vector3::new(0.0, 1.0, 0.0),
            Vector3::new(1.0, 0.0, 0.0),
            &[0u32],
            &[0.0f32],
        ),
    ];

    let mesh = Mesh::builder(vertices).build();
    let handle = store.meshes.add(mesh);
    let retrieved_mesh = store.meshes.try_get(handle);
    assert!(retrieved_mesh.is_some());
    assert_eq!(retrieved_mesh.unwrap().vertex_count(), 3);
}

#[test]
fn test_shader_store() {
    let store = AssetStore::new();
    let shader = Shader::new_default("Test Shader", "// Test shader code");
    let handle = store.shaders.add(shader);
    let retrieved_shader = store.shaders.try_get(handle);
    assert!(retrieved_shader.is_some());
    assert_eq!(retrieved_shader.unwrap().name(), "Test Shader");
}

#[test]
fn test_texture_store() {
    let store = AssetStore::new();
    let pixels = vec![255, 0, 0, 255];
    let texture = Texture::load_pixels(pixels, 1, 1, wgpu::TextureFormat::Rgba8UnormSrgb);
    let handle = store.textures.add(texture);
    let retrieved_texture = store.textures.try_get(handle);
    assert!(retrieved_texture.is_some());
    let texture = retrieved_texture.unwrap();
    assert_eq!(texture.width, 1);
    assert_eq!(texture.height, 1);
}

#[test]
fn test_material_store() {
    let store = AssetStore::new();
    let material = Material::builder()
        .name("Test Material".to_string())
        .build();
    let handle = store.materials.add(material);
    let retrieved_material = store.materials.try_get(handle);
    assert!(retrieved_material.is_some());
    assert_eq!(retrieved_material.unwrap().name, "Test Material");
}

#[test]
#[ignore]
fn test_font_store() {
    let store = AssetStore::new();
    let font = Font::new("Arial".to_string(), None);
    let handle = store.fonts.add(font);
    let retrieved_font = store.fonts.try_get(handle);
    assert!(retrieved_font.is_some());
}

#[test]
fn test_sound_store() {
    let store = AssetStore::empty();
    let sound = Sound::load_sound("examples/assets/pop.wav").expect("Failed to load sound");
    let handle = store.sounds.add(sound);
    let retrieved_sound = store.sounds.try_get(handle);
    assert!(retrieved_sound.is_some());
}

#[test]
#[ignore]
fn test_find_font() {
    let store = AssetStore::new();
    let font = Font::new("Arial".to_string(), None);
    let handle = store.fonts.add(font);
    let found_handle = store.fonts.find("Arial");
    assert!(found_handle.is_some());
    assert_eq!(found_handle.unwrap(), handle);
}

#[test]
fn test_predefined_materials() {
    let store = AssetStore::new();

    store.materials.try_get(HMaterial::FALLBACK).unwrap();
    store.materials.try_get(HMaterial::DEFAULT).unwrap();
}

#[test]
fn test_predefined_shaders() {
    let store = AssetStore::new();

    store.shaders.try_get(HShader::FALLBACK).unwrap();
    store.shaders.try_get(HShader::DIM2).unwrap();
    store.shaders.try_get(HShader::DIM3).unwrap();
    store.shaders.try_get(HShader::POST_PROCESS).unwrap();
    store.shaders.try_get(HShader::TEXT_2D).unwrap();
    store.shaders.try_get(HShader::TEXT_3D).unwrap();
<<<<<<< HEAD

    #[cfg(debug_assertions)]
    {
        store.shaders.try_get(HShader::DEBUG_EDGES).unwrap();
        store.shaders.try_get(HShader::DEBUG_VERTEX_NORMALS).unwrap();
        store.shaders.try_get(HShader::DEBUG_LINES).unwrap();
        store.shaders.try_get(HShader::DEBUG_TEXT2D_GEOMETRY).unwrap();
        store.shaders.try_get(HShader::DEBUG_TEXT3D_GEOMETRY).unwrap();
    }
=======
    store.shaders.try_get(HShader::DEBUG_EDGES).unwrap();
    store
        .shaders
        .try_get(HShader::DEBUG_VERTEX_NORMALS)
        .unwrap();
    store.shaders.try_get(HShader::DEBUG_RAYS).unwrap();
    store
        .shaders
        .try_get(HShader::DEBUG_TEXT2D_GEOMETRY)
        .unwrap();
    store
        .shaders
        .try_get(HShader::DEBUG_TEXT3D_GEOMETRY)
        .unwrap();
>>>>>>> 5e88a83a
}

#[test]
fn test_predefined_textures() {
    let store = AssetStore::new();

    let _ = store.textures.try_get(HTexture::FALLBACK_DIFFUSE);
    let _ = store.textures.try_get(HTexture::FALLBACK_NORMAL);
    let _ = store.textures.try_get(HTexture::FALLBACK_SHININESS);
}

#[test]
fn test_remove_asset() {
    let store = AssetStore::new();

    let vertices = vec![Vertex3D::new(
        Vector3::new(0.0, 0.0, 0.0),
        Vector2::new(0.0, 0.0),
        Vector3::new(0.0, 1.0, 0.0),
        Vector3::new(1.0, 0.0, 0.0),
        &[0u32],
        &[0.0f32],
    )];

    let mesh = Mesh::builder(vertices).build();
    let mesh2 = mesh.clone();

    let handle = store.meshes.add(mesh);
    let handle2 = store.meshes.add(mesh2);

    assert!(store.meshes.try_get(handle).is_some());

    let removed_mesh = store.meshes.remove(handle);

    assert!(removed_mesh.is_some());
    assert!(store.meshes.try_get(handle).is_none());
    assert!(store.meshes.try_get(handle2).is_some());
}

#[test]
fn test_iterate_assets() {
    let store = AssetStore::new();

    let vertices = vec![Vertex3D::new(
        Vector3::new(0.0, 0.0, 0.0),
        Vector2::new(0.0, 0.0),
        Vector3::new(0.0, 1.0, 0.0),
        Vector3::new(1.0, 0.0, 0.0),
        &[0u32],
        &[0.0f32],
    )];

    let mesh1 = Mesh::builder(vertices.clone()).build();
    let mesh2 = Mesh::builder(vertices.clone()).build();
    let mesh3 = Mesh::builder(vertices.clone()).build();

    store.meshes.add(mesh1);
    store.meshes.add(mesh2);
    store.meshes.add(mesh3);

    let count = store.meshes.items().count();

    assert!(count >= 7);
}<|MERGE_RESOLUTION|>--- conflicted
+++ resolved
@@ -97,7 +97,7 @@
 
 #[test]
 fn test_sound_store() {
-    let store = AssetStore::empty();
+    let store = AssetStore::new();
     let sound = Sound::load_sound("examples/assets/pop.wav").expect("Failed to load sound");
     let handle = store.sounds.add(sound);
     let retrieved_sound = store.sounds.try_get(handle);
@@ -133,7 +133,6 @@
     store.shaders.try_get(HShader::POST_PROCESS).unwrap();
     store.shaders.try_get(HShader::TEXT_2D).unwrap();
     store.shaders.try_get(HShader::TEXT_3D).unwrap();
-<<<<<<< HEAD
 
     #[cfg(debug_assertions)]
     {
@@ -143,22 +142,6 @@
         store.shaders.try_get(HShader::DEBUG_TEXT2D_GEOMETRY).unwrap();
         store.shaders.try_get(HShader::DEBUG_TEXT3D_GEOMETRY).unwrap();
     }
-=======
-    store.shaders.try_get(HShader::DEBUG_EDGES).unwrap();
-    store
-        .shaders
-        .try_get(HShader::DEBUG_VERTEX_NORMALS)
-        .unwrap();
-    store.shaders.try_get(HShader::DEBUG_RAYS).unwrap();
-    store
-        .shaders
-        .try_get(HShader::DEBUG_TEXT2D_GEOMETRY)
-        .unwrap();
-    store
-        .shaders
-        .try_get(HShader::DEBUG_TEXT3D_GEOMETRY)
-        .unwrap();
->>>>>>> 5e88a83a
 }
 
 #[test]
