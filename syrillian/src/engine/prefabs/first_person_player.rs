--- conflicted
+++ resolved
@@ -1,11 +1,5 @@
-<<<<<<< HEAD
 use crate::components::{Collider3D, Component, FirstPersonCameraController, FirstPersonMovementController, RigidBodyComponent};
-=======
 use crate::components::audio::AudioReceiver;
-use crate::components::{
-    Collider3D, FirstPersonCameraController, FirstPersonMovementController, RigidBodyComponent,
-};
->>>>>>> 5e88a83a
 use crate::core::GameObjectId;
 use crate::engine::prefabs::prefab::Prefab;
 use crate::World;
@@ -21,17 +15,11 @@
 
     fn build(&self, world: &mut World) -> GameObjectId {
         // Prepare camera
-<<<<<<< HEAD
         let camera = world.new_camera();
         let mut camera_obj = camera.parent();
         camera_obj.transform.set_position(0.0, 1.0, 0.0);
         camera_obj.add_component::<FirstPersonCameraController>();
-=======
-        let mut camera = world.new_camera();
-        camera.transform.set_position(0.0, 1.0, 0.0);
-        camera.add_component::<FirstPersonCameraController>();
-        camera.add_component::<AudioReceiver>();
->>>>>>> 5e88a83a
+        camera_obj.add_component::<AudioReceiver>();
 
         // Prepare character controller
         let mut char_controller = world.new_object(self.prefab_name());
